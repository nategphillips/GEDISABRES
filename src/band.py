# module band.py
"""Contains the implementation of the Band class."""

# Copyright (C) 2023-2025 Nathan G. Phillips

# This program is free software: you can redistribute it and/or modify
# it under the terms of the GNU General Public License as published by
# the Free Software Foundation, either version 3 of the License, or
# (at your option) any later version.

# This program is distributed in the hope that it will be useful,
# but WITHOUT ANY WARRANTY; without even the implied warranty of
# MERCHANTABILITY or FITNESS FOR A PARTICULAR PURPOSE.  See the
# GNU General Public License for more details.

# You should have received a copy of the GNU General Public License
# along with this program.  If not, see <https://www.gnu.org/licenses/>.

from __future__ import annotations

from fractions import Fraction
from functools import cached_property
from typing import TYPE_CHECKING

import numpy as np
from hamilterm import constants as hconsts
from hamilterm import numerics
from hamilterm import utils as hutils
from py3nj import clebsch_gordan

import constants
import convolve
import terms
from enums import SimType
from line import Line

if TYPE_CHECKING:
    from numpy.typing import NDArray

    from sim import Sim


def n_values_for_j(j_qn: Fraction, s_qn: Fraction) -> list[Fraction]:
    """Computes the possible values of N for a given J, from J - S to J + S.

    Args:
        j_qn (Fraction): Quantum number J.
        s_qn (Fraction): Quantum number S.

    Returns:
        list[Fraction]: Valid N for the given J.
    """
    lo: Fraction = j_qn - s_qn
    hi: Fraction = j_qn + s_qn

    step_size: Fraction = Fraction(1)

    n_values: list[Fraction] = []
    current: Fraction = lo
    while current <= hi:
        n_values.append(current)
        current += step_size

    return n_values


def nuclear_parity_mask(
    n_qn_vals: list[Fraction], degeneracy_even: Fraction, degeneracy_odd: Fraction
) -> NDArray[np.bool]:
    """Create a mask of allowed rotational quantum numbers using nuclear degeneracies.

    Args:
        n_qn_vals (list[Fraction]): Quantum numbers N.
        degeneracy_even (float): Nuclear degeneracy for even values of N.
        degeneracy_odd (float): Nuclear degeneracy for odd values of N.

    Raises:
        ValueError: If both even and odd nuclear degeneracies are zero.

    Returns:
        NDArray[np.bool]: Allowed rotational quantum numbers N.
    """
    n_qn_arr: NDArray[np.int64] = np.array(n_qn_vals)

    # If even N values are forbidden, return true only for odd values.
    if (degeneracy_even == 0) and (degeneracy_odd != 0):
        return n_qn_arr % 2 == 1
    # If odd N values are forbidden, return true only for even values.
    if (degeneracy_odd == 0) and (degeneracy_even != 0):
        return n_qn_arr % 2 == 0
    # Both nuclear degeneracies being zero within a given electronic state should never happen.
    if (degeneracy_even == 0) and (degeneracy_odd == 0):
        raise ValueError("Nuclear degeneracy is zero for even and odd values of N!")

    return np.ones_like(n_qn_arr, dtype=np.bool)


def honl_london_matrix(
    j_qn_up: Fraction,
    j_qn_lo: Fraction,
    unitary_up: NDArray[np.float64],
    unitary_lo: NDArray[np.float64],
    omega_basis_up: NDArray[np.float64],
    omega_basis_lo: NDArray[np.float64],
    transition_order: int = 1,
) -> NDArray[np.float64]:
    """Computes the Hönl-London factor of a rotational line.

    Algorithm based on Equation 22 in Hornkohl, et al.

    Args:
        j_qn_up (Fraction): Upper state rotational quantum number J'.
        j_qn_lo (Fraction): Lower state rotational quantum number J''.
        unitary_up (NDArray[np.float64]): Upper state unitary matrix.
        unitary_lo (NDArray[np.float64]): Lower state unitary matrix.
        omega_basis_up (NDArray[np.float64]): Upper state Ω' quantum numbers.
        omega_basis_lo (NDArray[np.float64]): Lower state Ω'' quantum numbers.
        transition_order (int, optional): Transition order. Defaults to 1.

    Returns:
        NDArray[np.float64]: The (num_branches_up, num_branches_low) dimensional Hönl-London factor
            matrix corresponding to the given (J', J'') pair.
    """
    # NOTE: 25/07/09 - This Clebsch-Gordan method comes from the py3nj package
    #       (https://github.com/fujiisoup/py3nj), which requires a Fortran compiler and the Ninja
    #       build system to be installed. On Windows, Quickstart Fortran
    #       (https://github.com/LKedward/quickstart-fortran) installs a MinGW backend along with
    #       GFortran and the Ninja build system. Word of caution: if you have multiple MinGW or
    #       GFortran versions installed, make sure to move the Quickstart Fortran versions to the
    #       top of your PATH, or the build might fail! Linux is more straightforward, just ensure
    #       that GFortran and Ninja are installed via the appropriate package manager and you're
    #       good to go.

    two_j1: int = int(2 * j_qn_lo)
    two_j2: int = int(2 * transition_order)
    two_j3: int = int(2 * j_qn_up)

    # (m, 1) matrix containing all lower state Ω'' values
    two_m1: NDArray[np.int64] = (2 * omega_basis_lo).astype(int)[:, None]
    # (1, n) matrix containing all upper state Ω' values
    two_m3: NDArray[np.int64] = (2 * omega_basis_up).astype(int)[None, :]
    # (m, n) matrix containing all (Ω'', Ω') pairs
    two_m2: NDArray[np.int64] = two_m1 - two_m3

    # NOTE: 25/07/09 - Since the values for Λ are always integers, while the values for Σ can be
    #       half-integers, Ω = Λ + Σ is generally a half-integer. The arguments passed to the CG
    #       method are doubled so that half-integer values are properly handled, see
    #       https://py3nj.readthedocs.io/en/master/examples.html for details.

    # Clebsch-Gordan coefficients for all (Ω'', Ω') pairs, has dimension (m, n)
    cg: NDArray = clebsch_gordan(
        two_j1=two_j1,
        two_j2=two_j2,
        two_j3=two_j3,
        two_m1=two_m1,
        two_m2=two_m2,
        two_m3=two_m3,
        ignore_invalid=True,
    )

    # FIXME: 25/07/15 - Hornkohl, et al. list the Clebsch-Gordan coefficient as
    #        ⟨J'', Ω''; q, Ω' - Ω''|J', Ω'⟩, but using this formula does not align with either
    #        experimental data or previous versions of the code. Using either
    #        ⟨J'', Ω''; q, Ω'' - Ω'|J', Ω'⟩ or ⟨J', Ω'; q, Ω' - Ω''|J'', Ω''⟩ (they output exactly
    #        the same values) aligns nearly perfectly with the old code and compares to the
    #        experimental spectra much better, at least in absorption. Not sure if this is a typo in
    #        the paper, or a case of different definitions appearing in different sources.

    # Compute the matrix of all possible transitions for a given (J', J'') pair. This results in an
    # (m, n) dimensional matrix, with one HLF for each (i, j) branch index pair.
    transition_amplitude: NDArray[np.float64] = unitary_up.T @ cg.T @ unitary_lo

    # FIXME: 25/07/15 - In "Spectroscopy of Low Temperature Plasma" by Ochkin (Appendix E), the
    #        Wigner 3j coefficients in the HLFs are defined slightly differently and are multiplied
    #        by (2J' + 1) * (2J'' + 1) for Hund's case (a) transitions. The paper "A comment on
    #        Hönl-London factors" by Hansson has yet another form of the Wigner 3j coefficients that
    #        are used. I need to sort this out eventually.
    return (2 * j_qn_lo + 1) * np.abs(transition_amplitude) ** 2


class Band:
    """Represents a vibrational band of a particular molecule."""

    def __init__(self, sim: Sim, v_qn_up: int, v_qn_lo: int) -> None:
        """Initialize class variables.

        Args:
            sim (Sim): Parent simulation.
            v_qn_up (int): Upper vibrational quantum number v'.
            v_qn_lo (int): Lower vibrational quantum number v''.
        """
        self.sim: Sim = sim
        self.v_qn_up: int = v_qn_up
        self.v_qn_lo: int = v_qn_lo

    def wavenumbers_line(self) -> NDArray[np.float64]:
        """Return an array of wavenumbers, one for each line.

        Returns:
            NDArray[np.float64]: All discrete rotational line wavenumbers belonging to the
                vibrational band.
        """
        return np.array([line.wavenumber for line in self.lines])

    def intensities_line(self) -> NDArray[np.float64]:
        """Return an array of intensities, one for each line.

        Returns:
            NDArray[np.float64]: All rotational line intensities belonging to the vibrational band.
        """
        return np.array([line.intensity for line in self.lines])

    def wavenumbers_conv(self, inst_broadening_wl: float, granularity: int) -> NDArray[np.float64]:
        """Return an array of convolved wavenumbers.

        Args:
            inst_broadening_wl (float): Instrument broadening FWHM in [nm].
            granularity (int): Number of points on the wavenumber axis.

        Returns:
            NDArray[np.float64]: A continuous range of wavenumbers.
        """
        # A qualitative amount of padding added to either side of the x-axis limits. Ensures that
        # spectral features at either extreme are not clipped when the FWHM parameters are large.
        # The first line's instrument FWHM is chosen as an arbitrary reference to keep things
        # simple. The minimum Gaussian FWHM allowed is 2 to ensure that no clipping is encountered.
        padding: float = 10.0 * max(self.lines[0].fwhm_instrument(True, inst_broadening_wl), 2)

        # The individual line wavenumbers are only used to find the minimum and maximum bounds of
        # the spectrum since the spectrum itself is no longer quantized.
        wns_line: NDArray[np.float64] = self.wavenumbers_line()

        # Generate a fine-grained x-axis using existing wavenumber data.
        return np.linspace(wns_line.min() - padding, wns_line.max() + padding, granularity)

    def intensities_conv(
        self,
        fwhm_selections: dict[str, bool],
        inst_broadening_wl: float,
        wavenumbers_conv: NDArray[np.float64],
    ) -> NDArray[np.float64]:
        """Return an array of convolved intensities.

        Args:
            fwhm_selections (dict[str, bool]): The types of broadening to be simulated.
            inst_broadening_wl (float): Instrument broadening FWHM in [nm].
            wavenumbers_conv (NDArray[np.float64]): The convolved wavelengths to use.

        Returns:
            NDArray[np.float64]: A continuous range of intensities.
        """
        return convolve.convolve(
            self.lines,
            wavenumbers_conv,
            fwhm_selections,
            inst_broadening_wl,
        )

    @cached_property
    def vib_boltz_frac(self) -> float:
        """Return the vibrational Boltzmann fraction N_v / N.

        Returns:
            float: The vibrational Boltzmann fraction, N_v / N.
        """
        match self.sim.sim_type:
            case SimType.EMISSION:
                state = self.sim.state_up
                v_qn = self.v_qn_up
            case SimType.ABSORPTION:
                state = self.sim.state_lo
                v_qn = self.v_qn_lo

        # NOTE: 24/10/25 - Calculates the vibrational Boltzmann fraction with respect to the
        #       zero-point vibrational energy to match the vibrational partition function.
        return (
            np.exp(
                -(terms.vibrational_term(state, v_qn) - terms.vibrational_term(state, 0))
                * constants.PLANC
                * constants.LIGHT
                / (constants.BOLTZ * self.sim.temp_vib)
            )
            / self.sim.vib_partition_fn
        )

    @cached_property
    def band_origin(self) -> float:
        """Return the band origin in [1/cm].

        Returns:
            float: The band origin in [1/cm].
        """
        # Herzberg p. 168, eq. (IV, 24)

        upper_state: dict[str, list[float]] = self.sim.state_up.constants
        lower_state: dict[str, list[float]] = self.sim.state_lo.constants

        # References to Cheung refer to "Molecular spectroscopic constants of O2(B3Σu−): The upper
        # state of the Schumann-Runge bands" by Cheung, et al.

        # References to Yu refer to "High resolution spectral analysis of oxygen. IV. Energy levels,
        # partition sums, band constants, RKR potentials, Franck-Condon factors involving the X3Σg-,
        # a1Δg, and b1Σg+ states" by Yu et al.

        # NOTE: 24/11/05 - This program uses Herzberg's definition of the band origin, i.e.
        #       nu_0 = nu_e + nu_v, which is given on p. 186 of "Spectra of Diatomic Molecules". In
        #       the Cheung paper, the electronic energy is defined differently than in Herzberg.
        #       The conversion specified by Cheung on p. 5 is nu_0 = T + 2 / 3 * lamda - gamma.
        band_origin_upper: float = (
            upper_state["T"][self.v_qn_up]
            + 2 / 3 * upper_state["lamda"][self.v_qn_up]
            - upper_state["gamma"][self.v_qn_up]
        )

<<<<<<< HEAD
    @cached_property
    def rot_partition_fn(self) -> float:
=======
        # NOTE: 24/11/05 - From NIST, the "minimum electronic energy" for the B3Σu- state is
        #       T_e = 49793.28 (see https://webbook.nist.gov/cgi/cbook.cgi?ID=C7782447&Mask=1000#Diatomic).
        #       On p. 5, Cheung lists T_0 = 49004.75 (the electronic energy alone), meaning the term
        #       values they provide are referenced above the zero-point vibrational energy of the
        #       ground state. The zero-point vibrational energy of the ground state given by Yu is
        #       ~787.076, which when added to Cheung, gives 49792.98. This reproduces the figure
        #       seen in NIST (to within differences between measurement accuracy, etc.). To properly
        #       account for this offset, the zero-point vibrational energy must be subtracted from
        #       the ground state vibrational energy.
        band_origin_lower: float = lower_state["G"][self.v_qn_lo] - lower_state["G"][0]

        # nu_0 = nu_0' - nu_0'' = (T_e' + G') - (T_e'' + G'')
        return band_origin_upper - band_origin_lower

    def get_rot_partition_fn(self) -> float:
>>>>>>> 1cbfe494
        """Return the rotational partition function, Q_r.

        The rotational partition function is computed using the high-temperature approximation,
        given by Equation 2.21 in the 2016 book "Spectroscopy and Optical Diagnostics for Gases" by
        Ronald K. Hanson et al.

        Returns:
            float: The rotational partition function, Q_r.
        """
        match self.sim.sim_type:
            case SimType.EMISSION:
                state = self.sim.state_up
                v_qn = self.v_qn_up
            case SimType.ABSORPTION:
                state = self.sim.state_lo
                v_qn = self.v_qn_lo

        # TODO: 25/07/10 - For now, use the high-temperature approximation instead of directly
        #       computing the sum. Now that rotational term values are directly associated with
        #       rotational lines instead of being computed separately, computing the sum would
        #       require a bit more logic, and I'm not sure it's worth it.

        # This is the effective rotational partition function, i.e., it includes the nuclear
        # partition function.
        theta_r: float = (
            constants.PLANC * constants.LIGHT * state.constants["B"][v_qn] / constants.BOLTZ
        )
        q_r: float = (
            self.sim.temp_rot
            * state.nuclear_partition_fn()
            / (theta_r * self.sim.molecule.symmetry_param)
        )

        return q_r

    @cached_property
    def lines(self) -> list[Line]:
        """Return a list of all allowed rotational lines.

        Returns:
            list[Line]: A list of all allowed `Line` objects for the given selection rules.
        """
        # FIXME: 25/07/18 - Both pyGEONOSIS and hamilterm should probably share classes for handling
        #        term symbols and constants, otherwise there will be needless conversion from one to
        #        the other.
        term_symbol_up: str = "3Sigma"
        term_symbol_lo: str = "3Sigma"

        table_up: dict[str, list[float]] = self.sim.state_up.constants
        table_lo: dict[str, list[float]] = self.sim.state_lo.constants

        b_up: float = table_up["B"][self.v_qn_up]
        d_up: float = table_up["D"][self.v_qn_up]
        l_up: float = table_up["lamda"][self.v_qn_up]
        g_up: float = table_up["gamma"][self.v_qn_up]
        ld_up: float = table_up["lamda_D"][self.v_qn_up]
        gd_up: float = table_up["gamma_D"][self.v_qn_up]

        b_lo: float = table_lo["B"][self.v_qn_lo]
        d_lo: float = table_lo["D"][self.v_qn_lo]
        l_lo: float = table_lo["lamda"][self.v_qn_lo]
        g_lo: float = table_lo["gamma"][self.v_qn_lo]
        ld_lo: float = table_lo["lamda_D"][self.v_qn_lo]
        gd_lo: float = table_lo["gamma_D"][self.v_qn_lo]

        # NOTE: 24/11/05 - The Hamiltonians in Cheung and Yu are defined slightly differently, which
        #       leads to some constants having different values. Since the Cheung Hamiltonian matrix
        #       elements are used to solve for the energy eigenvalues, the constants from Yu are
        #       changed to fit the convention used by Cheung. See the table below for details.
        #
        #       Cheung  | Yu
        #       --------|------------
        #       D       | -D
        #       lamda_D | 2 * lamda_D
        #       gamma_D | 2 * gamma_D

        # TODO: 25/07/10 - At some point, notation used by pyGEONOSIS should be standardized (it
        #       already mostly is) such that the constants supplied must follow the correct form.
        #       This case in particular makes the issues obvious (i.e. hardcoding a workaround).

        if self.sim.state_lo.name == "X3Sg-":
            d_lo *= -1
            ld_lo *= 2
            gd_lo *= 2

        consts_up: hconsts.NumericConstants = hconsts.NumericConstants(
            rotational=hconsts.RotationalConsts.numeric(B=b_up, D=d_up),
            spin_spin=hconsts.SpinSpinConsts.numeric(lamda=l_up, lambda_D=ld_up),
            spin_rotation=hconsts.SpinRotationConsts.numeric(gamma=g_up, gamma_D=gd_up),
        )
        consts_lo: hconsts.NumericConstants = hconsts.NumericConstants(
            rotational=hconsts.RotationalConsts.numeric(B=b_lo, D=d_lo),
            spin_spin=hconsts.SpinSpinConsts.numeric(lamda=l_lo, lambda_D=ld_lo),
            spin_rotation=hconsts.SpinRotationConsts.numeric(gamma=g_lo, gamma_D=gd_lo),
        )

        s_qn_up, lambda_qn_up = hutils.parse_term_symbol(term_symbol_up)
        basis_fns_up: list[tuple[int, Fraction, Fraction]] = hutils.generate_basis_fns(
            s_qn_up, lambda_qn_up
        )
        s_qn_lo, lambda_qn_lo = hutils.parse_term_symbol(term_symbol_lo)
        basis_fns_lo: list[tuple[int, Fraction, Fraction]] = hutils.generate_basis_fns(
            s_qn_lo, lambda_qn_lo
        )

        omega_basis_up = np.array([omega for (_, _, omega) in basis_fns_up])
        omega_basis_lo = np.array([omega for (_, _, omega) in basis_fns_lo])

        # TODO: 25/07/15 - These rules come from "PGOPHER: A program for simulating rotational,
        #       vibrational and electronic spectra" by Colin M. Western, in which the low quantum
        #       number rules are stated as: J ≥ |Ω|, N ≥ |Λ|, and J ≥ |N - S|.

        n_qn_up_min: int = abs(lambda_qn_up)
        j_qn_up_min: Fraction = abs(n_qn_up_min - s_qn_up)
        # NOTE: 25/07/18 - For now, the maximum J' input box in the GUI only accepts integer values,
        #       so in the case of a transition with half-integer values, the minimum value will be
        #       half-integer and we simply add the two to prevent truncation.
        j_qn_up_max: Fraction = j_qn_up_min + self.sim.j_qn_up_max

        def create_j_range(j_qn_up_min: Fraction, j_qn_up_max: Fraction) -> list[Fraction]:
            step: Fraction = Fraction(1)
            count: int = int((j_qn_up_max - j_qn_up_min) / step) + 1
            return [j_qn_up_min + i * step for i in range(count)]

        j_qn_up_range: list[Fraction] = create_j_range(j_qn_up_min, j_qn_up_max)
        j_qn_lo_range: list[Fraction] = create_j_range(j_qn_up_min - 1, j_qn_up_max + 1)

        # NOTE: 25/07/15 - Precomputing the upper state eigenvalues/vectors is somewhat faster than
        #       computing them inside the main loop, but this is mainly done to mirror the
        #       calculations performed for the lower state.
        eigenvals_up_cache: dict[Fraction, NDArray[np.float64]] = {}
        unitary_up_cache: dict[Fraction, NDArray[np.float64]] = {}

        for j_qn_up in j_qn_up_range:
            comp_up = numerics.NumericComputation(
                term_symbol_up, consts_up, j_qn_up, max_n_power=4, max_acomm_power=2
            )
            eigenvals_up_cache[j_qn_up] = comp_up.eigenvalues
            unitary_up_cache[j_qn_up] = comp_up.eigenvectors

        # Precompute lower state eigenvalues and eigenvectors since adjacent J' values share 2 out
        # of 3 J'' values. For example, if J' = 1, then J'' = 0, 1, 2; if J' = 2, then J'' = 1, 2, 3
        # and so on.
        eigenvals_lo_cache: dict[Fraction, NDArray[np.float64]] = {}
        unitary_lo_cache: dict[Fraction, NDArray[np.float64]] = {}

        for j_qn_lo in j_qn_lo_range:
            comp_lo = numerics.NumericComputation(
                term_symbol_lo, consts_lo, j_qn_lo, max_n_power=4, max_acomm_power=2
            )
            eigenvals_lo_cache[j_qn_lo] = comp_lo.eigenvalues
            unitary_lo_cache[j_qn_lo] = comp_lo.eigenvectors

        # In the case of a 3x3 Hamiltonian, the number of branches will be 3. Since the Hamiltonian
        # (and therefore unitary matrices) are always square, either dimension can be used.
        num_branches_up: int = len(basis_fns_up)
        num_branches_lo: int = len(basis_fns_lo)

        # Branch indices should range from 1 to the dimension of the Hamiltonian.
        branch_up_range: range = range(1, num_branches_up + 1)
        branch_lo_range: range = range(1, num_branches_lo + 1)

        # Each (J', J'') pair will have an associated Hönl-London factor matrix with the dimensions
        # (num_branches_up, branch_branches_lo). For example, each (J', J'') pair for a 3x3
        # Hamiltonian will have an associated 3x3 HLF matrix. Each entry within the matrix
        # corresponds to a possible (i, j) combination, where i and j are the upper and lower branch
        # index labels, respectively.
        hlf_matrix_cache: dict[tuple[Fraction, Fraction], NDArray[np.float64]] = {}
        # The allowed values of N'' are cached since each J'' value can be encountered multiple
        # times. For example, J' = 1, J' = 2, and J' = 3 all share J'' = 1.
        n_qn_lo_cache: dict[Fraction, list[Fraction]] = {}
        allowed_n_nq_lo_cache: dict[Fraction, NDArray[np.bool]] = {}

        degeneracy_up_even, degeneracy_up_odd = self.sim.state_up.nuclear_degeneracy
        degeneracy_lo_even, degeneracy_lo_odd = self.sim.state_lo.nuclear_degeneracy

        lines: list[Line] = []

        for j_qn_up in j_qn_up_range:
            # TODO: 25/07/18 - Values of N' and N'' should eventually be checked to ensure they're
            #       non-negative. For now, keep them to make debugging easier.

            # Get all possible N' values for each J'.
            n_qn_up_vals: list[Fraction] = n_values_for_j(Fraction(j_qn_up), s_qn_up)

            # Check if the generated N' values have any zero-valued degeneracies and mask them off
            # if so.
            allowed_n_qn_up: NDArray[np.bool] = nuclear_parity_mask(
                n_qn_up_vals, degeneracy_up_even, degeneracy_up_odd
            )

            # Upper state eigenvalues, dimension (1, num_branches_up).
            eigenvals_up: NDArray[np.float64] = eigenvals_up_cache[j_qn_up]
            # Upper state unitary matrix, dimension (num_branches_up, num_branches_up).
            unitary_up: NDArray[np.float64] = unitary_up_cache[j_qn_up]

            # NOTE: 25/07/10 - From Herzberg p. 169, if Λ = 0 for both electronic states, the Q
            #       branch transition is forbidden. See also Herzberg p. 243 stating that if Ω = 0
            #       for both electronic states, the Q branch transition is forbidden. The
            #       Hönl-London factors should enforce these automatically.

            # Allowed ΔJ = J' - J'' values for dipole transitions are +1, 0, and -1.
            j_qn_lo_list: list[Fraction] = [j_qn_up - 1, j_qn_up, j_qn_up + 1]

            for j_qn_lo in j_qn_lo_list:
                # If J'' has not yet been encountered, compute its allowed N'' values.
                if j_qn_lo not in n_qn_lo_cache:
                    n_qn_lo_cache[j_qn_lo] = n_values_for_j(Fraction(j_qn_lo), s_qn_lo)
                    allowed_n_nq_lo_cache[j_qn_lo] = nuclear_parity_mask(
                        n_qn_lo_cache[j_qn_lo], degeneracy_lo_even, degeneracy_lo_odd
                    )

                # Get all allowed N'' values for each J''.
                n_qn_lo_vals: list[Fraction] = n_qn_lo_cache[j_qn_lo]
                allowed_n_qn_lo: NDArray[np.bool] = allowed_n_nq_lo_cache[j_qn_lo]

                key: tuple[Fraction, Fraction] = (j_qn_up, j_qn_lo)
                # Check if the HLFs for the given (J', J'') pair have already been computed.
                hlf_mat: NDArray[np.float64] | None = hlf_matrix_cache.get(key)

                if hlf_mat is None:
                    # Lower state unitary matrix, dimension (num_branches_lo, num_branches_lo).
                    unitary_lo: NDArray[np.float64] = unitary_lo_cache[j_qn_lo]

                    # Hönl-London factor matrix for the given (J', J'') combination, has dimensions
                    # (num_branches_up, branch_branches_lo).
                    hlf_mat = honl_london_matrix(
                        j_qn_up=j_qn_up,
                        j_qn_lo=j_qn_lo,
                        unitary_up=unitary_up,
                        unitary_lo=unitary_lo,
                        omega_basis_up=omega_basis_up,
                        omega_basis_lo=omega_basis_lo,
                        transition_order=1,
                    )
                    hlf_matrix_cache[key] = hlf_mat

                # Enforce the Hönl-London cutoff and allowed rotational quantum number conditions
                # for each branch index pair (i, j), has dimensions
                # (num_branches_up, branch_branches_lo).
                mask: NDArray[np.bool] = (
                    (hlf_mat > constants.HONL_LONDON_CUTOFF)
                    & allowed_n_qn_up[:, None]
                    & allowed_n_qn_lo[None, :]
                )
                # Get the row and column (i, j) indices where the mask is true.
                i_range, j_range = np.nonzero(mask)

                # Upper state eigenvalues, dimension (1, num_branches_lo).
                eigenvals_lo: NDArray[np.float64] = eigenvals_lo_cache[j_qn_lo]

                for i, j in zip(i_range.tolist(), j_range.tolist()):
                    branch_idx_up: int = branch_up_range[i]
                    branch_idx_lo: int = branch_lo_range[j]
                    n_qn_up: Fraction = n_qn_up_vals[i]
                    n_qn_lo: Fraction = n_qn_lo_vals[j]
                    hlf: float = float(hlf_mat[i, j])
                    eigenval_up: float = float(eigenvals_up[i])
                    eigenval_lo: float = float(eigenvals_lo[j])

                    is_satellite: bool = branch_idx_up != branch_idx_lo

                    lines.append(
                        Line(
                            sim=self.sim,
                            band=self,
                            j_qn_up=j_qn_up,
                            j_qn_lo=j_qn_lo,
                            n_qn_up=n_qn_up,
                            n_qn_lo=n_qn_lo,
                            branch_idx_up=branch_idx_up,
                            branch_idx_lo=branch_idx_lo,
                            branch_name_j=constants.BRANCH_NAME_MAP[j_qn_up - j_qn_lo],
                            branch_name_n=constants.BRANCH_NAME_MAP[n_qn_up - n_qn_lo],
                            is_satellite=is_satellite,
                            honl_london_factor=hlf,
                            rot_term_value_up=eigenval_up,
                            rot_term_value_lo=eigenval_lo,
                        )
                    )

        return lines<|MERGE_RESOLUTION|>--- conflicted
+++ resolved
@@ -312,10 +312,6 @@
             - upper_state["gamma"][self.v_qn_up]
         )
 
-<<<<<<< HEAD
-    @cached_property
-    def rot_partition_fn(self) -> float:
-=======
         # NOTE: 24/11/05 - From NIST, the "minimum electronic energy" for the B3Σu- state is
         #       T_e = 49793.28 (see https://webbook.nist.gov/cgi/cbook.cgi?ID=C7782447&Mask=1000#Diatomic).
         #       On p. 5, Cheung lists T_0 = 49004.75 (the electronic energy alone), meaning the term
@@ -330,8 +326,8 @@
         # nu_0 = nu_0' - nu_0'' = (T_e' + G') - (T_e'' + G'')
         return band_origin_upper - band_origin_lower
 
-    def get_rot_partition_fn(self) -> float:
->>>>>>> 1cbfe494
+    @cached_property
+    def rot_partition_fn(self) -> float:
         """Return the rotational partition function, Q_r.
 
         The rotational partition function is computed using the high-temperature approximation,
